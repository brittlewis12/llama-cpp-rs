[workspace]
resolver = "2"
members = [
    "llama-cpp-sys-2",
    "llama-cpp-2",
    "simple", "embeddings",
]

[workspace.dependencies]
# core library deps
thiserror = "1"
tracing = "0.1"

# examples and benchmarks
hf-hub = { version = "0.3.2" }
criterion = "0.5.1"
pprof = "0.13.0"
bindgen = "0.69.4"
cc = "1.0.90"
anyhow = "1.0.81"
<<<<<<< HEAD
clap = "4.5.3"
encoding_rs = "0.8.33"
=======
clap = "4.5.4"
>>>>>>> a0eebde9

[workspace.lints.rust]
missing_docs = { level = "warn" }
missing_debug_implementations = { level = "warn" }

[workspace.lints.clippy]
pedantic = { level = "warn"  }<|MERGE_RESOLUTION|>--- conflicted
+++ resolved
@@ -18,12 +18,8 @@
 bindgen = "0.69.4"
 cc = "1.0.90"
 anyhow = "1.0.81"
-<<<<<<< HEAD
-clap = "4.5.3"
+clap = "4.5.4"
 encoding_rs = "0.8.33"
-=======
-clap = "4.5.4"
->>>>>>> a0eebde9
 
 [workspace.lints.rust]
 missing_docs = { level = "warn" }
